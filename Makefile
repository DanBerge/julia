JULIAHOME = $(abspath .)
include $(JULIAHOME)/Make.inc
ifeq ($(OS),WINNT)
PATH := ${PATH}:${JULIAHOME}/usr/lib
endif

all: default
default: release

DIRS = $(BUILD)/bin $(BUILD)/etc $(BUILD)/lib/julia

$(foreach dir,$(DIRS),$(eval $(call dir_target,$(dir))))
$(foreach link,extras base ui,$(eval $(call symlink_target,$(link),$(BUILD)/lib/julia)))

debug release: | $(DIRS) $(BUILD)/lib/julia/extras $(BUILD)/lib/julia/base $(BUILD)/lib/julia/ui
	@$(MAKE) -s julia-$@
	@$(MAKE) JULIA_EXECUTABLE=$(JULIA_EXECUTABLE_$@) -s $(BUILD)/lib/julia/sys.ji

julia-debug julia-release:
	@$(MAKE) -sC deps
	@$(MAKE) -sC src lib$@
	@$(MAKE) -sC base
	@$(MAKE) -sC extras
	@$(MAKE) -sC ui $@
	@ln -sf $(BUILD)/bin/$@-$(DEFAULT_REPL) julia

$(BUILD)/lib/julia/helpdb.jl: doc/helpdb.jl | $(BUILD)/lib/julia
	@cp $< $@

# use sys.ji if it exists, otherwise run two stages
$(BUILD)/lib/julia/sys.ji: VERSION base/*.jl $(BUILD)/lib/julia/helpdb.jl
	$(QUIET_JULIA) cd base && \
	(test -f $(BUILD)/lib/julia/sys.ji || $(JULIA_EXECUTABLE) -b sysimg.jl) && $(JULIA_EXECUTABLE) sysimg.jl || echo "Note: this error is usually fixed by running 'make clean'."

PREFIX ?= julia-$(JULIA_COMMIT)
install: release
	mkdir -p $(PREFIX)/{sbin,bin,etc,lib/julia,share/julia}
	cp $(BUILD)/bin/*julia* $(PREFIX)/bin
	cd $(PREFIX)/bin && ln -s julia-release-$(DEFAULT_REPL) julia
	cp -R -L $(BUILD)/lib/julia/* $(PREFIX)/lib/julia
	-cp $(BUILD)/lib/lib{Rmath,amd,amos,arpack,cholmod,colamd,suitesparseconfig,fdm,fftw3,fftw3f,fftw3_threads,fftw3f_threads,glpk,glpk_wrapper,gmp,gmp_wrapper,grisu,history,julia-release,$(OPENBLASNAME),openlibm,pcre,random,readline,suitesparse_wrapper,umfpack,z}.$(SHLIB_EXT) $(PREFIX)/lib
# Web-REPL stuff
	-cp $(BUILD)/lib/mod* $(PREFIX)/lib
	-cp $(BUILD)/sbin/* $(PREFIX)/sbin
	-cp $(BUILD)/etc/* $(PREFIX)/etc
ifeq ($(OS), WINNT)
	-cp dist/windows/* $(PREFIX)
ifeq ($(shell uname),MINGW32_NT-6.1)
	-cp /mingw/bin/{libgfortran-3,libquadmath-0,libgcc_s_dw2-1,libstdc++-6,pthreadgc2}.dll $(PREFIX)/lib
endif
endif

dist: cleanall
	rm -fr julia-*.tar.gz julia-$(JULIA_COMMIT)
<<<<<<< HEAD
#	$(MAKE) -C deps clean-openblas
=======
	-$(MAKE) -C deps clean-openblas
>>>>>>> 93c5c8fc
	$(MAKE) install OPENBLAS_DYNAMIC_ARCH=1
ifeq ($(OS), Darwin)
	-./contrib/fixup-libgfortran.sh $(PREFIX)/lib /usr/local/lib
endif
	tar zcvf julia-$(JULIA_COMMIT)-$(OS)-$(ARCH).tar.gz julia-$(JULIA_COMMIT)
	rm -fr julia-$(JULIA_COMMIT)

deb:
	fakeroot debian/rules binary

debclean:
	fakeroot debian/rules clean

h2j: $(BUILD)/lib/libLLVM*.a $(BUILD)/lib/libclang*.a src/h2j.cpp
	$(QUIET_CC) g++ -O2 -fno-rtti -D__STDC_LIMIT_MACROS -D__STDC_CONSTANT_MACROS -Iinclude $^ -o $@

clean: | $(CLEAN_TARGETS)
	@$(MAKE) -sC base clean
	@$(MAKE) -sC extras clean
	@$(MAKE) -sC src clean
	@$(MAKE) -sC ui clean
	@$(MAKE) -sC ui/webserver clean
	@$(MAKE) -sC test/unicode clean
	@rm -f julia-{release,debug}-{basic,readline,webserver}
	@rm -f *~ *# *.tar.gz
	@rm -fr $(BUILD)/lib/julia

cleanall: clean
	@$(MAKE) -sC src clean-flisp clean-support
#	@$(MAKE) -sC deps clean-uv

.PHONY: default debug release julia-debug julia-release \
	test testall test-* clean cleanall

test: release
	@$(MAKE) -sC test default

testall: release
	@$(MAKE) -sC test all

test-%: release
	@$(MAKE) -sC test $*<|MERGE_RESOLUTION|>--- conflicted
+++ resolved
@@ -52,11 +52,7 @@
 
 dist: cleanall
 	rm -fr julia-*.tar.gz julia-$(JULIA_COMMIT)
-<<<<<<< HEAD
-#	$(MAKE) -C deps clean-openblas
-=======
-	-$(MAKE) -C deps clean-openblas
->>>>>>> 93c5c8fc
+#	-$(MAKE) -C deps clean-openblas
 	$(MAKE) install OPENBLAS_DYNAMIC_ARCH=1
 ifeq ($(OS), Darwin)
 	-./contrib/fixup-libgfortran.sh $(PREFIX)/lib /usr/local/lib
