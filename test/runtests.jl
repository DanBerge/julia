using Compat
using Compat.Test

# Issue #291
# 0.6
@test (1, 2) == @compat abs.((1, -2))
@test broadcast(+, (1.0, 1.0), (0, -2.0)) == (1.0,-1.0)

# Test for `take!(::Task)`/`take!(::Channel)`
# 0.6
dirwalk = mktempdir()
cd(dirwalk) do
    for i=1:2
        mkdir("sub_dir$i")
        open("file$i", "w") do f end

        mkdir(joinpath("sub_dir1", "subsub_dir$i"))
        touch(joinpath("sub_dir1", "file$i"))
    end
    touch(joinpath("sub_dir2", "file_dir2"))
    has_symlinks = Compat.Sys.isunix() ? true : (isdefined(Base, :WINDOWS_VISTA_VER) && Base.windows_version() >= Base.WINDOWS_VISTA_VER)
    follow_symlink_vec = has_symlinks ? [true, false] : [false]
    has_symlinks && symlink(abspath("sub_dir2"), joinpath("sub_dir1", "link"))
    for follow_symlinks in follow_symlink_vec
        chnl = walkdir(".", follow_symlinks=follow_symlinks)
        root, dirs, files = take!(chnl)
        @test root == "."
        @test dirs == ["sub_dir1", "sub_dir2"]
        @test files == ["file1", "file2"]

        root, dirs, files = take!(chnl)
        @test root == joinpath(".", "sub_dir1")
        @test dirs == (has_symlinks ? ["link", "subsub_dir1", "subsub_dir2"] : ["subsub_dir1", "subsub_dir2"])
        @test files == ["file1", "file2"]

        root, dirs, files = take!(chnl)
        if follow_symlinks
            @test root == joinpath(".", "sub_dir1", "link")
            @test dirs == []
            @test files == ["file_dir2"]
            root, dirs, files = take!(chnl)
        end
        for i=1:2
            @test root == joinpath(".", "sub_dir1", "subsub_dir$i")
            @test dirs == []
            @test files == []
            root, dirs, files = take!(chnl)
        end

        @test root == joinpath(".", "sub_dir2")
        @test dirs == []
        @test files == ["file_dir2"]
    end

    for follow_symlinks in follow_symlink_vec
        chnl = walkdir(".", follow_symlinks=follow_symlinks, topdown=false)
        root, dirs, files = take!(chnl)
        if follow_symlinks
            @test root == joinpath(".", "sub_dir1", "link")
            @test dirs == []
            @test files == ["file_dir2"]
            root, dirs, files = take!(chnl)
        end
        for i=1:2
            @test root == joinpath(".", "sub_dir1", "subsub_dir$i")
            @test dirs == []
            @test files == []
            root, dirs, files = take!(chnl)
        end
        @test root == joinpath(".", "sub_dir1")
        @test dirs ==  (has_symlinks ? ["link", "subsub_dir1", "subsub_dir2"] : ["subsub_dir1", "subsub_dir2"])
        @test files == ["file1", "file2"]

        root, dirs, files = take!(chnl)
        @test root == joinpath(".", "sub_dir2")
        @test dirs == []
        @test files == ["file_dir2"]

        root, dirs, files = take!(chnl)
        @test root == "."
        @test dirs == ["sub_dir1", "sub_dir2"]
        @test files == ["file1", "file2"]
    end
    #test of error handling
    chnl_error = walkdir(".")
    chnl_noerror = walkdir(".", onerror=x->x)
    root, dirs, files = take!(chnl_error)
    @test root == "."
    @test dirs == ["sub_dir1", "sub_dir2"]
    @test files == ["file1", "file2"]

    rm(joinpath("sub_dir1"), recursive=true)
    @test_throws SystemError take!(chnl_error) # throws an error because sub_dir1 do not exist

    root, dirs, files = take!(chnl_noerror)
    @test root == "."
    @test dirs == ["sub_dir1", "sub_dir2"]
    @test files == ["file1", "file2"]

    root, dirs, files = take!(chnl_noerror) # skips sub_dir1 as it no longer exist
    @test root == joinpath(".", "sub_dir2")
    @test dirs == []
    @test files == ["file_dir2"]

end
rm(dirwalk, recursive=true)

let
    # Subset of tests copied from base test/error.jl
    function foo_error(c, n)
        c[1] += 1
        if c[1] <= n
            error("foo")
        end
        return 7
    end

    # Success on first attempt
    c = [0]
    @test Compat.retry(foo_error)(c, 0) == 7
    @test c[1] == 1

    # Success on second attempt
    c = [0]
    @test Compat.retry(foo_error)(c,1) == 7
    @test c[1] == 2

    # 2 failed retry attempts, so exception is raised
    c = [0]
    ex = try
        Compat.retry(foo_error, delays=Compat.ExponentialBackOff(n=2))(c, 3)
    catch e
        e
    end

    c = [0]
    ex = try
        Compat.retry(
            foo_error,
            check=(s,e)->(s, try e.http_status_code == "503" end != true)
        )(c, 2)
    catch e
        e
    end
    @test typeof(ex) == ErrorException
    @test ex.msg == "foo"
    @test c[1] == 2

    # Functions with keyword arguments
    foo_kwargs(x; y=5) = x + y
    @test Compat.retry(foo_kwargs)(3) == 8
    @test Compat.retry(foo_kwargs)(3; y=4) == 7
end

for os in [:apple, :bsd, :linux, :unix, :windows]
    from_base = if VERSION >= v"0.7.0-DEV.914"
        Expr(:., Expr(:., :Base, Base.Meta.quot(:Sys)), Base.Meta.quot(Symbol("is", os)))
    else
        Expr(:., :Base, Base.Meta.quot(Symbol("is_", os)))
    end
    @eval @test Compat.Sys.$(Symbol("is", os))() == $from_base()
end

# do-block redirect_std*
# 0.6
let filename = tempname()
    ret = open(filename, "w") do f
        redirect_stdout(f) do
            println("hello")
            [1,3]
        end
    end
    @test ret == [1,3]
    @test chomp(read(filename, String)) == "hello"
    ret = open(filename, "w") do f
        redirect_stderr(f) do
            println(STDERR, "WARNING: hello")
            [2]
        end
    end
    @test ret == [2]
    @test contains(read(filename, String), "WARNING: hello")
    ret = open(filename) do f
        redirect_stdin(f) do
            readline()
        end
    end
    @test contains(ret, "WARNING: hello")
    rm(filename)
end

# 0.6
@test @__DIR__() == dirname(@__FILE__)

# PR #17302
# To be removed when 0.5/0.6 support is dropped.
f17302(a::Number) = a
f17302(a::Number, b::Number) = a + b
Compat.@dep_vectorize_1arg Real f17302
Compat.@dep_vectorize_2arg Real f17302
@test_throws MethodError f17302([1im])
@test_throws MethodError f17302([1im], [1im])
mktemp() do fname, f
    redirect_stderr(f) do
        @test f17302([1.0]) == [1.0]
        @test f17302(1.0, [1]) == [2.0]
        @test f17302([1.0], 1) == [2.0]
        @test f17302([1.0], [1]) == [2.0]
    end
end

types = [
    Bool,
    Float16,
    Float32,
    Float64,
    Int128,
    Int16,
    Int32,
    Int64,
    Int8,
    UInt16,
    UInt32,
    UInt64,
    UInt8,
]
for T in types
    # julia#18510, Nullable constructors
    x = @compat Nullable(one(T), true)
    @test isnull(x) === false
    @test isa(x.value, T)
    @test eltype(x) === T

    x = @compat Nullable{T}(one(T), true)
    y = @compat Nullable{Any}(one(T), true)
    @test isnull(x) === false
    @test isnull(y) === false
    @test isa(x.value, T)
    @test eltype(x) === T
    @test eltype(y) === Any

    x = @compat Nullable{T}(one(T), false)
    y = @compat Nullable{Any}(one(T), false)
    @test isnull(x) === true
    @test isnull(y) === true
    @test eltype(x) === T
    @test eltype(y) === Any

    x = @compat Nullable(one(T), false)
    @test isnull(x) === true
    @test eltype(x) === T

    x = @compat Nullable{T}()
    @test isnull(x) === true
    @test eltype(x) === T

    # julia#18484, generic isnull, unsafe_get
    a = one(T)
    x = @compat Nullable(a, true)
    @test isequal(unsafe_get(x), a)

    x = @compat Nullable{Array{T}}()
    @test_throws UndefRefError unsafe_get(x)
end

@test xor(1,5) == 4
@test 1 ⊻ 5 == 4

# julia#20414
@compat let T = Array{<:Real}, f(x::AbstractVector{<:Real}) = 1
    @test isa([3,4],T)
    @test !isa([3,4im],T)
    @test f(1:3) == f([1,2]) == 1
end
@compat let T = Array{>:Integer}, f(x::AbstractVector{>:Integer}) = 1
    @test isa(Integer[1,2],T)
    @test !isa([3,4],T)
    @test !isa([3.0,4.0],T)
    @test f(Integer[1,2]) == f([1,'a',:sym]) == 1
end

# supertype operator
@test !(Int >: Integer)
@test Integer >: Int

# julia#19246
@test numerator(1//2) === 1
@test denominator(1//2) === 2

# julia#19088
let io = IOBuffer()
    write(io, "aaa")
    @test take!(io) == UInt8['a', 'a', 'a']
    write(io, "bbb")
    @test String(take!(io)) == "bbb"
end

# julia#17510
let x = [1,2,3]
    @compat x .= [3,4,5]
    @test x == [3,4,5]
    @compat x .= x .== 4
    @test x == [0,1,0]
    @compat x .= 7
    @test x == [7,7,7]
end

let s = "Koala test: 🐨"
    @test transcode(UInt16, s) == UInt16[75,111,97,108,97,32,116,101,115,116,58,32,55357,56360]
    @test transcode(UInt32, s) == UInt32[75,111,97,108,97,32,116,101,115,116,58,32,128040]
    for T in (UInt8,UInt16,UInt32,Cwchar_t)
        @test transcode(Compat.String, transcode(T, s)) == s
        @test transcode(UInt8, transcode(T, s)) == Vector{UInt8}(s)
        @test transcode(T, s) == transcode(T, Vector{UInt8}(s)) == transcode(T, transcode(T, s))
    end
end

# julia#17155, tests from Base Julia
@test (uppercase∘hex)(239487) == "3A77F"
let str = randstring(20)
    @test filter(!isupper, str) == replace(str, r"[A-Z]", "")
    @test filter(!islower, str) == replace(str, r"[a-z]", "")
end

# julia#19950, tests from Base (#20028)
for T in (Float16, Float32, Float64, BigFloat, Int8, Int16, Int32, Int64, Int128,
          BigInt, UInt8, UInt16, UInt32, UInt64, UInt128)
    @test iszero(T(0))
    @test iszero(Complex{T}(0))
    if T<:Integer
        @test iszero(Rational{T}(0))
    end
    if T<:AbstractFloat
        @test iszero(T(-0.0))
        @test iszero(Complex{T}(-0.0))
    end
end
@test !iszero([0, 1, 2, 3])
@test iszero([0, 0, 0, 0])

x = view(1:10, 2:4)
D = Diagonal(x)
@test D[1,1] == 2
@test D[3,3] == 4
A = view(rand(5,5), 1:3, 1:3)
@test D*A == Diagonal(copy(x)) * copy(A)
@test A*D == copy(A) * Diagonal(copy(x))

# julia#17623
# 0.6
@test [true, false] .& [true, true] == [true, false]
@test [true, false] .| [true, true] == [true, true]

# julia#20022
@test !Compat.isapprox(NaN, NaN)
@test Compat.isapprox(NaN, NaN, nans=true)

# julia#13998
for x in (3.1, -17, 3//4, big(111.1), Inf)
    local x
    @test min(x) == max(x) == x
    @test minmax(x) == (x, x)
end

# julia#20006
@compat abstract type AbstractFoo20006 end
eval(Expr(
    :type, false,
    Expr(:(<:), :(ConcreteFoo20006{T<:Int}), :AbstractFoo20006),
    quote end))
eval(Expr(
    :type, false,
    Expr(:(<:), :(ConcreteFoo20006N{T<:Int,N}), :AbstractFoo20006),
    quote end))
@compat ConcreteFoo200061{T<:Int} = ConcreteFoo20006N{T,1}
@test Compat.TypeUtils.isabstract(AbstractFoo20006)
@test !Compat.TypeUtils.isabstract(ConcreteFoo20006)
@test !Compat.TypeUtils.isabstract(ConcreteFoo20006N)
@test !Compat.TypeUtils.isabstract(ConcreteFoo200061)
@test !Compat.TypeUtils.isabstract(StridedArray)
@test Compat.TypeUtils.parameter_upper_bound(ConcreteFoo20006, 1) == Int
@test isa(Compat.TypeUtils.typename(Array), TypeName)

# @view and @views tests copied from Base
let X = reshape(1:24,2,3,4), Y = 4:-1:1
    @test isa(@view(X[1:3]), SubArray)

    @test X[1:end] == @dotcompat (@view X[1:end]) # test compatibility of @. and @view
    @test X[1:end-3] == @view X[1:end-3]
    @test X[1:end,2,2] == @view X[1:end,2,2]
    @test reshape(X[1,2,1:end-2],2) == @view X[1,2,1:end-2]
    @test reshape(X[1,2,Y[2:end]],3) == @view X[1,2,Y[2:end]]
    @test reshape(X[1:end,2,Y[2:end]],2,3) == @view X[1:end,2,Y[2:end]]

    u = (1,2:3)
    @test reshape(X[u...,2:end],2,3) == @view X[u...,2:end]
    @test reshape(X[(1,)...,(2,)...,2:end],3) == @view X[(1,)...,(2,)...,2:end]

    # the following tests fail on 0.5 because of bugs in the 0.5 Base.@view
    # macro (a bugfix is scheduled to be backported from 0.6: julia#20247)
    if !isdefined(Base, Symbol("@view")) || VERSION ≥ v"0.6.0-dev.2406"
        # test macro hygiene
        let size=(x,y)-> error("should not happen"), Base=nothing
            @test X[1:end,2,2] == @view X[1:end,2,2]
        end

        # test that side effects occur only once
        let foo = typeof(X)[X]
            @test X[2:end-1] == @view (push!(foo,X)[1])[2:end-1]
            @test foo == typeof(X)[X, X]
        end
    end

    # test @views macro
    @views @compat let f!(x) = x[1:end-1] .+= x[2:end].^2
        x = [1,2,3,4]
        f!(x)
        @test x == [5,11,19,4]
        @test isa(x[1:3],SubArray)
        @test x[2] === 11
        @test Dict((1:3) => 4)[1:3] === 4
        x[1:2] = 0
        @test x == [0,0,19,4]
        x[1:2] .= 5:6
        @test x == [5,6,19,4]
        f!(x[3:end])
        @test x == [5,6,35,4]
        x[Y[2:3]] .= 7:8
        @test x == [5,8,7,4]
        @dotcompat x[(3,)..., ()...] += 3 # @. should convert to .+=, test compatibility with @views
        @test x == [5,8,10,4]
        i = Int[]
        # test that lhs expressions in update operations are evaluated only once:
        x[push!(i,4)[1]] += 5
        @test x == [5,8,10,9] && i == [4]
        x[push!(i,3)[end]] += 2
        @test x == [5,8,12,9] && i == [4,3]
        @dotcompat x[3:end] = 0       # make sure @. works with end expressions in @views
        @test x == [5,8,0,0]
    end
    # same tests, but make sure we can switch the order of @compat and @views
    @compat @views let f!(x) = x[1:end-1] .+= x[2:end].^2
        x = [1,2,3,4]
        f!(x)
        @test x == [5,11,19,4]
        @test isa(x[1:3],SubArray)
        @test x[2] === 11
        @test Dict((1:3) => 4)[1:3] === 4
        x[1:2] = 0
        @test x == [0,0,19,4]
        x[1:2] .= 5:6
        @test x == [5,6,19,4]
        f!(x[3:end])
        @test x == [5,6,35,4]
        x[Y[2:3]] .= 7:8
        @test x == [5,8,7,4]
        @dotcompat x[(3,)..., ()...] += 3 # @. should convert to .+=, test compatibility with @views
        @test x == [5,8,10,4]
        i = Int[]
        # test that lhs expressions in update operations are evaluated only once:
        x[push!(i,4)[1]] += 5
        @test x == [5,8,10,9] && i == [4]
        x[push!(i,3)[end]] += 2
        @test x == [5,8,12,9] && i == [4,3]
        @dotcompat x[3:end] = 0       # make sure @. works with end expressions in @views
        @test x == [5,8,0,0]
    end
    @views @test isa(X[1:3], SubArray)
    @test X[1:end] == @views X[1:end]
    @test X[1:end-3] == @views X[1:end-3]
    @test X[1:end,2,2] == @views X[1:end,2,2]
    @test reshape(X[1,2,1:end-2],2) == @views X[1,2,1:end-2]
    @test reshape(X[1,2,Y[2:end]],3) == @views X[1,2,Y[2:end]]
    @test reshape(X[1:end,2,Y[2:end]],2,3) == @views X[1:end,2,Y[2:end]]
    @test reshape(X[u...,2:end],2,3) == @views X[u...,2:end]
    @test reshape(X[(1,)...,(2,)...,2:end],3) == @views X[(1,)...,(2,)...,2:end]

    # test macro hygiene
    let size=(x,y)-> error("should not happen"), Base=nothing
        @test X[1:end,2,2] == @views X[1:end,2,2]
    end
end

# @. (@__dot__) tests, from base:
let x = [4, -9, 1, -16]
    @test [2, 3, 4, 5] == @dotcompat(1 + sqrt($sort(abs(x))))
    @test @dotcompat(x^2) == x.^2
    @dotcompat x = 2
    @test x == [2,2,2,2]
end
@test [1,4,9] == @dotcompat let x = [1,2,3]; x^2; end
let x = [1,2,3], y = x
    @dotcompat for i = 1:3
        y = y^2 # should convert to y .= y.^2
    end
    @test x == [1,256,6561]
end
let x = [1,2,3]
    @dotcompat f(x) = x^2
    @test f(x) == [1,4,9]
end

# PR #20418
@compat abstract type Abstract20418{T} <: Ref{T} end
@test Compat.TypeUtils.isabstract(Abstract20418)
@compat primitive type Primitive20418{T} <: Ref{T} 16 end
@test !Compat.TypeUtils.isabstract(Primitive20418)
@test isbits(Primitive20418{Int})
@test sizeof(Primitive20418{Int}) == 2

# julia #18839
module Test18839

using Compat
using Compat.Iterators
using Compat.Test

@test collect(take(countfrom(2), 3)) == [2, 3, 4]
@test collect(take(cycle(5:8), 9)) == [5:8; 5:8; 5]
@test collect(drop([1, 2, 3], 2)) == [3]
@test collect(enumerate([4, 5, 6])) == [(1,4), (2,5), (3,6)]
@test collect(flatten(Any[1:2, 4:5, Any[-1, 4]])) == [1,2,4,5,-1,4]
@test vec(collect(product([1, 2], [3, 4]))) == [(1,3), (2,3), (1,4), (2,4)]
@test vec(collect(product(1:2, 1:2, 1:2))) == [
    (1,1,1), (2,1,1), (1,2,1), (2,2,1),
    (1,1,2), (2,1,2), (1,2,2), (2,2,2)]
@test collect(take(repeated(10), 5)) == [10,10,10,10,10]
@test collect(rest(1:10, 5)) == [5,6,7,8,9,10]
@test collect(take([1, 2, 3], 2)) == [1, 2]
@test collect(zip([1,2], [3,4])) == [(1,3), (2,4)]
@test collect(partition(1:5, 2)) == Any[[1,2],[3,4],[5]]

end

# PR #20500
@compat A20500{T<:Integer} = Array{T,20500}
@compat const A20500_2{T<:Union{Int,Float32}} = Pair{T,T}
f20500() = A20500
f20500_2() = A20500_2
@inferred f20500()
@inferred f20500_2()

module CompatArray
using Compat
eval(Expr(
    :type, false,
    Expr(:(<:), :(CartesianArray{T,N}), :(AbstractArray{T,N})),
    quote
        parent::Array{T,N}
    end))
eval(Expr(
    :type, false,
    Expr(:(<:), :(LinearArray{T,N}), :(AbstractArray{T,N})),
    quote
        parent::Array{T,N}
    end))
@compat Base.IndexStyle(::Type{<:LinearArray}) = IndexLinear()
end
@test IndexStyle(Array{Float32,2}) === IndexLinear()
@test IndexStyle(CompatArray.CartesianArray{Float32,2}) === IndexCartesian()
@test IndexStyle(CompatArray.LinearArray{Float32,2}) === IndexLinear()
let a = CompatArray.CartesianArray(rand(2,3)), b = CompatArray.LinearArray(rand(2,3))
    @test IndexStyle(a) === IndexCartesian()
    @test IndexStyle(b) === IndexLinear()
end

for (A,val) in ((zeros(1:5, Float32, 3, 2), 0),
                (ones(1:5, Float32, 3, 2), 1),
                (zeros(1:5, Float32, (3, 2)), 0),
                (ones(1:5, Float32, (3, 2)), 1))
    @test isa(A, Matrix{Float32}) && size(A) == (3,2) && all(x->x==val, A)
end
for (A,val) in ((zeros(1:5, Float32), 0),
                (ones(1:5, Float32), 1))
    @test isa(A, Vector{Float32}) && size(A) == (5,) && all(x->x==val, A)
end

# PR 20203
@test Compat.readline(IOBuffer("Hello, World!\n")) == "Hello, World!"
@test Compat.readline(IOBuffer("x\n"), chomp=true) == "x"
@test Compat.readline(IOBuffer("x\n"), chomp=false) == "x\n"

# PR 18727
let
    iset = Set([17, 4711])
    cfset = convert(Set{Float64}, iset)
    @test typeof(cfset) == Set{Float64}
    @test cfset == iset
    fset = Set([17.0, 4711.0])
    ciset = convert(Set{Int}, fset)
    @test typeof(ciset) == Set{Int}
    @test ciset == fset
    ssset = Set(split("foo bar"))
    cssset = convert(Set{String}, ssset)
    @test typeof(cssset) == Set{String}
    @test cssset == Set(["foo", "bar"])
end

# PR 18082
@test !isassigned(Ref{String}())
@test isassigned(Ref{String}("Test"))

@test unsafe_trunc(Int8, 128) === Int8(-128)
@test_throws InexactError trunc(Int8, 128)

# PR 21346
let zbuf = IOBuffer([0xbf, 0xc0, 0x00, 0x00, 0x40, 0x20, 0x00, 0x00,
                     0x40, 0x0c, 0x00, 0x00, 0x00, 0x00, 0x00, 0x00,
                     0xc0, 0x12, 0x00, 0x00, 0x00, 0x00, 0x00, 0x00])
    z1 = read(zbuf, Complex64)
    z2 = read(zbuf, Complex128)
    @test bswap(z1) === -1.5f0 + 2.5f0im
    @test bswap(z2) ===  3.5 - 4.5im
end

# PR 19449
using Compat: StringVector
@test length(StringVector(5)) == 5
@test String(fill!(StringVector(5), 0x61)) == "aaaaa"

# collect
using OffsetArrays
a = OffsetArray(1:3, -1:1)
b = Compat.collect(a)
@test indices(b) === (Base.OneTo(3),)
@test b == [1,2,3]

# PR 22064
module Test22064
using Compat
using Compat.Test
@test (@__MODULE__) === Test22064
end

# invokelatest
issue19774(x) = 1
let foo() = begin
        eval(:(issue19774(x::Int) = 2))
        return Compat.invokelatest(issue19774, 0)
    end
    @test foo() == 2
end
cm359() = @__MODULE__
@test Compat.invokelatest(cm359) === @__MODULE__

# PR 21378
let
    # https://en.wikipedia.org/wiki/Swatch_Internet_Time
    eval(Expr(
        :type, false,
        Expr(:(<:), :Beat, :(Dates.Period)),
        quote
            value::Int64
        end))

    Dates.value(b::Beat) = b.value
    Dates.toms(b::Beat) = Dates.value(b) * 86400
    Dates._units(b::Beat) = " beat" * (abs(Dates.value(b)) == 1 ? "" : "s")
    Base.promote_rule(::Type{Dates.Day}, ::Type{Beat}) = Dates.Millisecond
    Base.convert{T<:Dates.Millisecond}(::Type{T}, b::Beat) = T(Dates.toms(b))

    @test Beat(1000) == Dates.Day(1)
    @test Beat(1) < Dates.Day(1)
    @test_throws MethodError Dates.Day(30) == Dates.Month(1)
    @test_throws MethodError Dates.Month(1) == Dates.Day(30)
    @test_throws MethodError Dates.Day(1) < Dates.Month(1)
    @test_throws MethodError Dates.Month(1) < Dates.Day(1)
end

# PR #21197
let c = `ls -l "foo bar"`
    @test collect(c) == ["ls", "-l", "foo bar"]
    @test first(c) == "ls" == c[1]
    @test last(c) == "foo bar" == c[3] == c[end]
    @test c[1:2] == ["ls", "-l"]
    @test eltype(c) == String
    @test length(c) == 3
    @test eachindex(c) == 1:3
end

# PR 22629
@test logdet(0.5) == log(det(0.5))

# PR 22633
for T in (Float64, Complex64, BigFloat, Int)
    λ = T(4)
    @test chol(λ*I).λ ≈ √λ
    @test_throws Union{ArgumentError,LinAlg.PosDefException} chol(-λ*I)
end

let
    @compat cr(::CartesianRange{2}) = 2
    @test cr(CartesianRange((5, 3))) == 2
    @test_throws MethodError cr(CartesianRange((5, 3, 2)))
end
if VERSION < v"0.7.0-DEV.880"
    # ensure we don't bork any non-updated expressions
    let
        @compat cr(::CartesianRange{CartesianIndex{2}}) = 2
        @test cr(CartesianRange((5, 3))) == 2
        @test_throws MethodError cr(CartesianRange((5, 3, 2)))
    end
end

# PR 22350
eval(Expr(:type, false, :TestType, Expr(:block, :(a::Int), :b)))
@test fieldcount(TestType) == 2
@test fieldcount(Int) == 0

# PR 20005
@test_throws InexactError throw(InexactError(:func, Int, 3.2))

# PR 22751
@test_throws DomainError throw(DomainError(-2))
@test_throws DomainError throw(DomainError(-2, "negative"))

# PR 22761
@test_throws OverflowError throw(OverflowError("overflow"))

let x = fill!(StringVector(5), 0x61)
    # 0.7
    @test pointer(x) == pointer(String(x))
end

# Val(x)
# 0.7
begin
    local firstlast
    firstlast(::Val{true}) = "First"
    firstlast(::Val{false}) = "Last"

    @test firstlast(Val(true)) == "First"
    @test firstlast(Val(false)) == "Last"
end

# Reshape to a given number of dimensions using Val(N)
# 0.7
let
    for A in (rand(()), rand(2), rand(2,3), rand(2,3,5), rand(2,3,5,7)), N in (1,2,3,4,5,6)
        B = @inferred reshape(A, Val(N))
        @test ndims(B) == N
        if N < ndims(A)
            new_sz = (size(A)[1:N-1]..., prod(size(A)[N:end]))
        elseif N == ndims(A)
            new_sz = size(A)
        else
            new_sz = (size(A)..., ntuple(x->1, N-ndims(A))...)
        end
        @test size(B) == new_sz
        @test B == reshape(A, new_sz)
    end
end

# ntuple with Val(N)
# 0.7
@test @inferred(ntuple(x->1, Val(3))) == (1,1,1)
@test @inferred(ntuple(x->x, Val(0))) == ()
@test @inferred(ntuple(x->x, Val(5))) == (1,2,3,4,5)

# @nospecialize
# 0.7
no_specialize(@nospecialize(x)) = sin(1)
no_specialize(@nospecialize(x::Integer)) = sin(2)
@test no_specialize(1.0) == sin(1)
@test no_specialize(1) == sin(2)

# 0.7
@test read(IOBuffer("aaaa"), String) == "aaaa"
@test contains(read(@__FILE__, String), "read(@__FILE__, String)")
@test read(`$(Base.julia_cmd()) --startup-file=no -e "println(:aaaa)"`, String) == "aaaa\n"

# 0.7
@test isa(1:2, AbstractRange)

# 0.7
let M = [1 + 2im 3 + 4im; 5 + 6im 7 + 8im],
    M2 = adjoint(M),
    Mc = [1 - 2im 5 - 6im; 3 - 4im 7 - 8im]

    @test adjoint(M) == Mc
    M2 .= 0
    adjoint!(M2, M)
    @test M2 == Mc
end

# 0.7
module TestMathConstants
using Compat.MathConstants
end
for name in [:π, :pi, :ℯ, :e, :γ, :eulergamma, :catalan, :φ, :golden]
    @test isdefined(TestMathConstants, name) && !Base.isdeprecated(TestMathConstants, name)
    @test isdefined(Compat.MathConstants, name) && !Base.isdeprecated(Compat.MathConstants, name)
end
module TestMathConstants2
using Compat
end
@test isdefined(TestMathConstants2, :ℯ) && !Base.isdeprecated(TestMathConstants, :ℯ)

# 0.7
@test partialsort([3,6,30,1,9], 2, rev=true) == 9
@test partialsort([3,6,30,1,9], 2, by=x->1/x) == 9
@test partialsortperm([3,6,30,1,9], 2, rev=true) == 5
@test partialsortperm([3,6,30,1,9], 2, by=x->1/x) == 5

# 0.7
@test isa(Base.rtoldefault(1.0, 2.0, 0), Float64)
@test isa(Base.rtoldefault(Float64, 2.0, 0), Float64)
@test isa(Base.rtoldefault(1.0, Float64, 0), Float64)
@test isa(Base.rtoldefault(Float64, Float64, 0), Float64)
@test Base.rtoldefault(Float64, Float64, 1.0) === 0.0

# 0.7
@test cov([1 2; 3 4], 1, corrected=true) == fill(2.0, 2, 2)
@test cov([1 2; 3 4], 1, corrected=false) == fill(1.0, 2, 2)
@test cov([1 2; 3 4], [0 4; 8 9], 1, corrected=true) == [8.0 5.0; 8.0 5.0]
@test cov([1 2; 3 4], [0 4; 8 9], 1, corrected=false) == [4.0 2.5; 4.0 2.5]
if VERSION >= v"0.6"
    @test cov([1, 2], corrected=true) === 0.5
    @test cov([1, 2], corrected=false) === 0.25
    @test cov([1, 2], [0, 10], corrected=true) === 5.0
    @test cov([1, 2], [0, 10], corrected=false) === 2.5
end

# 0.7
@test isconcrete(Int)

# 0.7
<<<<<<< HEAD
module Test23876
    using Compat
    using Compat.Test
    import Compat.DelimitedFiles
    using Compat.Mmap, Compat.SharedArrays
    @test isdefined(@__MODULE__, :DelimitedFiles)
    @test isdefined(SharedArrays, :SharedArray)
    @test isdefined(@__MODULE__, :SharedArray)
    @test isdefined(@__MODULE__, :procs)
    @test isdefined(Mmap, :mmap)
=======
let a = [0,1,2,3,0,1,2,3]
    @test findfirst(equalto(3), [1,2,4,1,2,3,4]) == 6
    @test findfirst(!equalto(1), [1,2,4,1,2,3,4]) == 2
    @test findnext(equalto(1), a, 4) == 6
    @test findnext(equalto(5), a, 4) == 0
    @test findlast(equalto(3), [1,2,4,1,2,3,4]) == 6
    @test findprev(equalto(1), a, 4) == 2
    @test findprev(equalto(1), a, 8) == 6
>>>>>>> 3dbca5dd
end

if VERSION < v"0.6.0"
    include("deprecated.jl")
end

nothing<|MERGE_RESOLUTION|>--- conflicted
+++ resolved
@@ -825,7 +825,6 @@
 @test isconcrete(Int)
 
 # 0.7
-<<<<<<< HEAD
 module Test23876
     using Compat
     using Compat.Test
@@ -836,7 +835,8 @@
     @test isdefined(@__MODULE__, :SharedArray)
     @test isdefined(@__MODULE__, :procs)
     @test isdefined(Mmap, :mmap)
-=======
+end
+
 let a = [0,1,2,3,0,1,2,3]
     @test findfirst(equalto(3), [1,2,4,1,2,3,4]) == 6
     @test findfirst(!equalto(1), [1,2,4,1,2,3,4]) == 2
@@ -845,7 +845,6 @@
     @test findlast(equalto(3), [1,2,4,1,2,3,4]) == 6
     @test findprev(equalto(1), a, 4) == 2
     @test findprev(equalto(1), a, 8) == 6
->>>>>>> 3dbca5dd
 end
 
 if VERSION < v"0.6.0"
